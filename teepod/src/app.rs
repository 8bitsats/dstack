--- conflicted
+++ resolved
@@ -28,7 +28,7 @@
 use std::sync::{Arc, Mutex, MutexGuard};
 use supervisor_client::SupervisorClient;
 use teepod_rpc as pb;
-use tracing::{error, Instrument};
+use tracing::error;
 
 pub use image::{Image, ImageInfo};
 pub use qemu::{TdxConfig, VmConfig, VmWorkDir};
@@ -193,64 +193,14 @@
         let mut infos = self
             .lock()
             .iter_vms()
-            .map(|vm| vm.merge_info(&vms, &self.work_dir(&vm.manifest.id)))
+            .map(|vm| vm.merge_info(vms.get(&vm.manifest.id), &self.work_dir(&vm.manifest.id)))
             .collect::<Vec<_>>();
 
         infos.sort_by(|a, b| a.manifest.created_at_ms.cmp(&b.manifest.created_at_ms));
         let gw = &self.config.gateway;
 
-        let lst = infos
-            .into_iter()
-<<<<<<< HEAD
-            .map(|info| info.to_pb(gw))
-            .collect()
-    }
-
-    pub fn get_log_file(&self, id: &str) -> Result<PathBuf> {
-        self.state.lock().unwrap().monitor.get_log_file(id)
-=======
-            .map(|info| pb::VmInfo {
-                id: info.manifest.id,
-                name: info.manifest.name.clone(),
-                status: info.status.to_string(),
-                uptime: info.uptime,
-                configuration: Some(pb::VmConfiguration {
-                    name: info.manifest.name,
-                    image: info.manifest.image,
-                    compose_file: {
-                        let workdir = VmWorkDir::new(&info.workdir);
-                        fs::read_to_string(workdir.app_compose_path()).unwrap_or_default()
-                    },
-                    encrypted_env: {
-                        let workdir = VmWorkDir::new(&info.workdir);
-                        fs::read(workdir.encrypted_env_path()).unwrap_or_default()
-                    },
-                    vcpu: info.manifest.vcpu,
-                    memory: info.manifest.memory,
-                    disk_size: info.manifest.disk_size,
-                    ports: info
-                        .manifest
-                        .port_map
-                        .into_iter()
-                        .map(|pm| pb::PortMapping {
-                            protocol: pm.protocol.as_str().into(),
-                            host_port: pm.from as u32,
-                            vm_port: pm.to as u32,
-                        })
-                        .collect(),
-                }),
-                app_url: info.instance_id.as_ref().map(|id| {
-                    format!(
-                        "https://{id}-{}.{}:{}",
-                        gw.tappd_port, gw.base_domain, gw.port
-                    )
-                }),
-                app_id: info.manifest.app_id,
-                instance_id: info.instance_id,
-            })
-            .collect();
+        let lst = infos.into_iter().map(|info| info.to_pb(gw)).collect();
         Ok(lst)
->>>>>>> 48ba6483
     }
 
     pub fn list_image_names(&self) -> Result<Vec<String>> {
@@ -269,15 +219,17 @@
             })
             .collect())
     }
-<<<<<<< HEAD
-
-    pub fn get_vm(&self, id: &str) -> Option<pb::VmInfo> {
-        let state = self.state.lock().unwrap();
-        let vm = state.monitor.get_vm(id)?;
-        let info = vm.info();
-        let gw = &self.config.gateway;
-        Some(info.to_pb(gw))
-=======
+
+    pub async fn get_vm(&self, id: &str) -> Result<Option<pb::VmInfo>> {
+        let proc_state = self.supervisor.info(id).await?;
+        let Some(cfg) = self.lock().get(id) else {
+            return Ok(None);
+        };
+        let info = cfg
+            .merge_info(proc_state.as_ref(), &self.work_dir(id))
+            .to_pb(&self.config.gateway);
+        Ok(Some(info))
+    }
 }
 
 pub(crate) struct AppState {
@@ -300,6 +252,5 @@
 
     pub fn iter_vms(&self) -> impl Iterator<Item = &Arc<VmConfig>> {
         self.vms.values()
->>>>>>> 48ba6483
     }
 }